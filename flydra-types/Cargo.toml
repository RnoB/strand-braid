--- conflicted
+++ resolved
@@ -11,15 +11,9 @@
 failure = "0.1"
 failure_derive = "0.1"
 serde = {version="1.0", features=["derive"]}
-<<<<<<< HEAD
-serde_cbor = "0.9"
-tokio-util = {version = "0.6", features=["codec"]}
-bytes = "1.0"
-=======
 serde_cbor = {version="0.9", optional=true}
-tokio-util = {version="0.2", features=["codec"], optional=true}
-bytes = {version="0.5", optional=true}
->>>>>>> d912a725
+tokio-util = {version="0.6", features=["codec"], optional=true}
+bytes = {version="1.0", optional=true}
 bitflags = "1.0"
 dns-lookup = {version="1", optional=true}
 ordered-float = {version="1", features=["serde"]}
