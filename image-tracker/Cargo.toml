--- conflicted
+++ resolved
@@ -19,19 +19,11 @@
 serde_json = { version = "1.0"}
 serde_cbor = "0.9"
 serde_yaml = "0.8"
-<<<<<<< HEAD
 tokio = {version="1.0.1", default-features=false, features=["rt"]}
 stream-cancel = "0.8"
 hyper = "0.14"
-nalgebra = "0.23"
-ncollide2d = "0.26"
-=======
-tokio = {version="0.2", default-features=false}
-stream-cancel = "0.6"
-hyper = "0.13.0"
 nalgebra = "0.25"
 ncollide2d = "0.28"
->>>>>>> 3ce0c5e7
 fastimage = { version = "0.1", path = "../fastimage" }
 ci2 = { path = "../ci2" }
 ci2-remote-control = { path = "../ci2-remote-control" }
